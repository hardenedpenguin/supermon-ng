--- conflicted
+++ resolved
@@ -37,38 +37,11 @@
             // Get available nodes from AllStar configuration
             $availableNodes = $this->configService->getAvailableNodes($currentUser);
             
-<<<<<<< HEAD
-            // Convert to the expected format with test status
-=======
             // Convert to the expected format with real AMI data
->>>>>>> 28efac7d
             $nodes = [];
             foreach ($availableNodes as $node) {
                 $nodeId = $node['id'];
                 
-<<<<<<< HEAD
-                // For now, set all nodes as online but with no connected nodes
-                // This will be updated when individual node details are requested
-                $isOnline = true;
-                
-                $nodes[] = [
-                    'id' => $nodeId,
-                    'node_number' => $nodeId,
-                    'callsign' => 'W5GLE',
-                    'description' => $node['system'],
-                    'location' => 'Austin, TX',
-                    'status' => $isOnline ? 'online' : 'offline',
-                    'last_heard' => $isOnline ? date('Y-m-d H:i:s') : null,
-                    'connected_nodes' => null, // Will be populated when individual node is requested
-                    'cos_keyed' => $isOnline ? '0' : null,
-                    'tx_keyed' => $isOnline ? '0' : null,
-                    'cpu_temp' => $isOnline ? '45°C' : null,
-                    'alert' => null,
-                    'wx' => null,
-                    'disk' => null,
-                    'is_online' => $isOnline,
-                    'is_keyed' => false,
-=======
                 // Get real AMI data for this node
                 $amiData = $this->getNodeAmiData($node, $nodeId);
                 
@@ -126,7 +99,6 @@
                     'disk' => $amiData['DISK'] ?? null,
                     'is_online' => $isOnline,
                     'is_keyed' => (($amiData['cos_keyed'] ?? '0') === '1' || ($amiData['tx_keyed'] ?? '0') === '1'),
->>>>>>> 28efac7d
                     'created_at' => date('c'),
                     'updated_at' => date('c'),
                 ];
